# Adapted from https://github.com/guoyww/AnimateDiff/blob/main/animatediff/pipelines/pipeline_animation.py

import inspect
import math
import os
import shutil
from typing import Callable, List, Optional, Union
import subprocess

import numpy as np
import torch
import torchvision
from torchvision import transforms

from packaging import version

from diffusers.configuration_utils import FrozenDict
from diffusers.models import AutoencoderKL
from diffusers.pipelines import DiffusionPipeline
from diffusers.schedulers import (
    DDIMScheduler,
    DPMSolverMultistepScheduler,
    EulerAncestralDiscreteScheduler,
    EulerDiscreteScheduler,
    LMSDiscreteScheduler,
    PNDMScheduler,
)
from diffusers.utils import deprecate, logging

from einops import rearrange
import cv2

from ..models.unet import UNet3DConditionModel
from ..utils.util import read_video, read_audio, write_video, check_ffmpeg_installed, write_video_from_imgs
from ..utils.image_processor import ImageProcessor, load_fixed_mask
from ..whisper.audio2feature import Audio2Feature
import tqdm
import soundfile as sf

import gc
import contextlib
import wave

logger = logging.get_logger(__name__)  # pylint: disable=invalid-name


class LipsyncPipeline(DiffusionPipeline):
    _optional_components = []

    def __init__(
        self,
        vae: AutoencoderKL,
        audio_encoder: Audio2Feature,
        denoising_unet: UNet3DConditionModel,
        scheduler: Union[
            DDIMScheduler,
            PNDMScheduler,
            LMSDiscreteScheduler,
            EulerDiscreteScheduler,
            EulerAncestralDiscreteScheduler,
            DPMSolverMultistepScheduler,
        ],
    ):
        super().__init__()

        if hasattr(scheduler.config, "steps_offset") and scheduler.config.steps_offset != 1:
            deprecation_message = (
                f"The configuration file of this scheduler: {scheduler} is outdated. `steps_offset`"
                f" should be set to 1 instead of {scheduler.config.steps_offset}. Please make sure "
                "to update the config accordingly as leaving `steps_offset` might led to incorrect results"
                " in future versions. If you have downloaded this checkpoint from the Hugging Face Hub,"
                " it would be very nice if you could open a Pull request for the `scheduler/scheduler_config.json`"
                " file"
            )
            deprecate("steps_offset!=1", "1.0.0", deprecation_message, standard_warn=False)
            new_config = dict(scheduler.config)
            new_config["steps_offset"] = 1
            scheduler._internal_dict = FrozenDict(new_config)

        if hasattr(scheduler.config, "clip_sample") and scheduler.config.clip_sample is True:
            deprecation_message = (
                f"The configuration file of this scheduler: {scheduler} has not set the configuration `clip_sample`."
                " `clip_sample` should be set to False in the configuration file. Please make sure to update the"
                " config accordingly as not setting `clip_sample` in the config might lead to incorrect results in"
                " future versions. If you have downloaded this checkpoint from the Hugging Face Hub, it would be very"
                " nice if you could open a Pull request for the `scheduler/scheduler_config.json` file"
            )
            deprecate("clip_sample not set", "1.0.0", deprecation_message, standard_warn=False)
            new_config = dict(scheduler.config)
            new_config["clip_sample"] = False
            scheduler._internal_dict = FrozenDict(new_config)

        is_unet_version_less_0_9_0 = hasattr(denoising_unet.config, "_diffusers_version") and version.parse(
            version.parse(denoising_unet.config._diffusers_version).base_version
        ) < version.parse("0.9.0.dev0")
        is_unet_sample_size_less_64 = (
            hasattr(denoising_unet.config, "sample_size") and denoising_unet.config.sample_size < 64
        )
        if is_unet_version_less_0_9_0 and is_unet_sample_size_less_64:
            deprecation_message = (
                "The configuration file of the unet has set the default `sample_size` to smaller than"
                " 64 which seems highly unlikely. If your checkpoint is a fine-tuned version of any of the"
                " following: \n- CompVis/stable-diffusion-v1-4 \n- CompVis/stable-diffusion-v1-3 \n-"
                " CompVis/stable-diffusion-v1-2 \n- CompVis/stable-diffusion-v1-1 \n- runwayml/stable-diffusion-v1-5"
                " \n- runwayml/stable-diffusion-inpainting \n you should change 'sample_size' to 64 in the"
                " configuration file. Please make sure to update the config accordingly as leaving `sample_size=32`"
                " in the config might lead to incorrect results in future versions. If you have downloaded this"
                " checkpoint from the Hugging Face Hub, it would be very nice if you could open a Pull request for"
                " the `unet/config.json` file"
            )
            deprecate("sample_size<64", "1.0.0", deprecation_message, standard_warn=False)
            new_config = dict(denoising_unet.config)
            new_config["sample_size"] = 64
            denoising_unet._internal_dict = FrozenDict(new_config)

        self.register_modules(
            vae=vae,
            audio_encoder=audio_encoder,
            denoising_unet=denoising_unet,
            scheduler=scheduler,
        )

        self.vae_scale_factor = 2 ** (len(self.vae.config.block_out_channels) - 1)

        self.set_progress_bar_config(desc="Steps")

    def enable_vae_slicing(self):
        self.vae.enable_slicing()

    def disable_vae_slicing(self):
        self.vae.disable_slicing()

    @property
    def _execution_device(self):
        if self.device != torch.device("meta") or not hasattr(self.denoising_unet, "_hf_hook"):
            return self.device
        for module in self.denoising_unet.modules():
            if (
                hasattr(module, "_hf_hook")
                and hasattr(module._hf_hook, "execution_device")
                and module._hf_hook.execution_device is not None
            ):
                return torch.device(module._hf_hook.execution_device)
        return self.device

    def decode_latents(self, latents):
        latents = latents / self.vae.config.scaling_factor + self.vae.config.shift_factor
        latents = rearrange(latents, "b c f h w -> (b f) c h w")
        decoded_latents = self.vae.decode(latents).sample
        return decoded_latents

    def prepare_extra_step_kwargs(self, generator, eta):
        # prepare extra kwargs for the scheduler step, since not all schedulers have the same signature
        # eta (η) is only used with the DDIMScheduler, it will be ignored for other schedulers.
        # eta corresponds to η in DDIM paper: https://arxiv.org/abs/2010.02502
        # and should be between [0, 1]

        accepts_eta = "eta" in set(inspect.signature(self.scheduler.step).parameters.keys())
        extra_step_kwargs = {}
        if accepts_eta:
            extra_step_kwargs["eta"] = eta

        # check if the scheduler accepts generator
        accepts_generator = "generator" in set(inspect.signature(self.scheduler.step).parameters.keys())
        if accepts_generator:
            extra_step_kwargs["generator"] = generator
        return extra_step_kwargs

    def check_inputs(self, height, width, callback_steps):
        assert height == width, "Height and width must be equal"

        if height % 8 != 0 or width % 8 != 0:
            raise ValueError(f"`height` and `width` have to be divisible by 8 but are {height} and {width}.")

        if (callback_steps is None) or (
            callback_steps is not None and (not isinstance(callback_steps, int) or callback_steps <= 0)
        ):
            raise ValueError(
                f"`callback_steps` has to be a positive integer but is {callback_steps} of type"
                f" {type(callback_steps)}."
            )

    def prepare_latents(self, batch_size, num_frames, num_channels_latents, height, width, dtype, device, generator):
        shape = (
            batch_size,
            num_channels_latents,
            1,
            height // self.vae_scale_factor,
            width // self.vae_scale_factor,
        )
        rand_device = "cpu" if device.type == "mps" else device
        latents = torch.randn(shape, generator=generator, device=rand_device, dtype=dtype).to(device)
        latents = latents.repeat(1, 1, num_frames, 1, 1)

        # scale the initial noise by the standard deviation required by the scheduler
        latents = latents * self.scheduler.init_noise_sigma
        return latents

    def prepare_mask_latents(
        self, mask, masked_image, height, width, dtype, device, generator, do_classifier_free_guidance
    ):
        # resize the mask to latents shape as we concatenate the mask to the latents
        # we do that before converting to dtype to avoid breaking in case we're using cpu_offload
        # and half precision
        mask = torch.nn.functional.interpolate(
            mask, size=(height // self.vae_scale_factor, width // self.vae_scale_factor)
        )
        masked_image = masked_image.to(device=device, dtype=dtype)

        # encode the mask image into latents space so we can concatenate it to the latents
        masked_image_latents = self.vae.encode(masked_image).latent_dist.sample(generator=generator)
        masked_image_latents = (masked_image_latents - self.vae.config.shift_factor) * self.vae.config.scaling_factor

        # aligning device to prevent device errors when concating it with the latent model input
        masked_image_latents = masked_image_latents.to(device=device, dtype=dtype)
        mask = mask.to(device=device, dtype=dtype)

        # assume batch size = 1
        mask = rearrange(mask, "f c h w -> 1 c f h w")
        masked_image_latents = rearrange(masked_image_latents, "f c h w -> 1 c f h w")

        mask = torch.cat([mask] * 2) if do_classifier_free_guidance else mask
        masked_image_latents = (
            torch.cat([masked_image_latents] * 2) if do_classifier_free_guidance else masked_image_latents
        )
        return mask, masked_image_latents

    def prepare_image_latents(self, images, device, dtype, generator, do_classifier_free_guidance):
        images = images.to(device=device, dtype=dtype)
        image_latents = self.vae.encode(images).latent_dist.sample(generator=generator)
        image_latents = (image_latents - self.vae.config.shift_factor) * self.vae.config.scaling_factor
        image_latents = rearrange(image_latents, "f c h w -> 1 c f h w")
        image_latents = torch.cat([image_latents] * 2) if do_classifier_free_guidance else image_latents

        return image_latents

    def set_progress_bar_config(self, **kwargs):
        if not hasattr(self, "_progress_bar_config"):
            self._progress_bar_config = {}
        self._progress_bar_config.update(kwargs)

    @staticmethod
    def paste_surrounding_pixels_back(decoded_latents, pixel_values, masks, device, weight_dtype):
        # Paste the surrounding pixels back, because we only want to change the mouth region
        pixel_values = pixel_values.to(device=device, dtype=weight_dtype)
        masks = masks.to(device=device, dtype=weight_dtype)
        combined_pixel_values = decoded_latents * masks + pixel_values * (1 - masks)
        return combined_pixel_values

    @staticmethod
    def pixel_values_to_images(pixel_values: torch.Tensor):
        pixel_values = rearrange(pixel_values, "f c h w -> f h w c")
        pixel_values = (pixel_values / 2 + 0.5).clamp(0, 1)
        images = (pixel_values * 255).to(torch.uint8)
        images = images.cpu().numpy()
        return images

    def affine_transform_video(self, video_frames: np.ndarray):
        faces = []
        boxes = []
        affine_matrices = []
        print(f"Affine transforming {len(video_frames)} faces...")
        for frame in tqdm.tqdm(video_frames):
            face, box, affine_matrix = self.image_processor.affine_transform(frame)
            faces.append(face)
            boxes.append(box)
            affine_matrices.append(affine_matrix)

        faces = torch.stack(faces)
        return faces, boxes, affine_matrices

    def restore_video(self, faces: torch.Tensor, video_frames: np.ndarray, boxes: list, affine_matrices: list, start_idx: int = 0, LOOP_COEFF: int = 0):
        end_idx = start_idx + LOOP_COEFF * len(faces)
        video_frames = video_frames[start_idx: end_idx]
        boxes = boxes[start_idx: end_idx]
        affine_matrices = affine_matrices[start_idx: end_idx]
        # video_frames = video_frames[: len(faces)]
        out_frames = []
        print(f"Restoring {len(faces)} faces...")
        for index, face in enumerate(tqdm.tqdm(faces, position=2)):
            x1, y1, x2, y2 = boxes[index]
            height = int(y2 - y1)
            width = int(x2 - x1)
            face = torchvision.transforms.functional.resize(
                face, size=(height, width), interpolation=transforms.InterpolationMode.BICUBIC, antialias=True
            )
            out_frame = self.image_processor.restorer.restore_img(video_frames[index], face, affine_matrices[index])
            out_frames.append(out_frame)
        return np.stack(out_frames, axis=0)
        
    def loop_video(self, whisper_chunks: list, video_frames: np.ndarray):
        # If the audio is longer than the video, we need to loop the video
        if len(whisper_chunks) > len(video_frames):
            faces, boxes, affine_matrices = self.affine_transform_video(video_frames)
            num_loops = math.ceil(len(whisper_chunks) / len(video_frames))
            loop_video_frames = []
            loop_faces = []
            loop_boxes = []
            loop_affine_matrices = []
            for i in range(num_loops):
                if i % 2 == 0:
                    loop_video_frames.append(video_frames)
                    loop_faces.append(faces)
                    loop_boxes += boxes
                    loop_affine_matrices += affine_matrices
                else:
                    loop_video_frames.append(video_frames[::-1])
                    loop_faces.append(faces.flip(0))
                    loop_boxes += boxes[::-1]
                    loop_affine_matrices += affine_matrices[::-1]

            video_frames = np.concatenate(loop_video_frames, axis=0)[: len(whisper_chunks)]
            faces = torch.cat(loop_faces, dim=0)[: len(whisper_chunks)]
            boxes = loop_boxes[: len(whisper_chunks)]
            affine_matrices = loop_affine_matrices[: len(whisper_chunks)]
        else:
            video_frames = video_frames[: len(whisper_chunks)]
            faces, boxes, affine_matrices = self.affine_transform_video(video_frames)

        return video_frames, faces, boxes, affine_matrices

    def get_wav_duration(self, wav_path):
        with contextlib.closing(wave.open(wav_path, 'r')) as wf:
            frames = wf.getnframes()
            rate = wf.getframerate()
            duration = frames / float(rate)
        return duration
    
    @torch.no_grad()
    def __call__(
        self,
        args,
        video_path: str,
        audio_path: str,
        video_out_path: str,
        video_mask_path: str = None,
        num_frames: int = 16,
        video_fps: int = 25,
        audio_sample_rate: int = 16000,
        height: Optional[int] = None,
        width: Optional[int] = None,
        num_inference_steps: int = 20,
        guidance_scale: float = 1.5,
        weight_dtype: Optional[torch.dtype] = torch.float16,
        eta: float = 0.0,
        mask_image_path: str = "latentsync/utils/mask.png",
        generator: Optional[Union[torch.Generator, List[torch.Generator]]] = None,
        callback: Optional[Callable[[int, int, torch.FloatTensor], None]] = None,
        callback_steps: Optional[int] = 1,
        **kwargs,
    ):
        is_train = self.denoising_unet.training
        self.denoising_unet.eval()

        check_ffmpeg_installed()

        # 0. Define call parameters
        batch_size = 1
        device = self._execution_device
        mask_image = load_fixed_mask(height, mask_image_path)
<<<<<<< HEAD
        self.image_processor = ImageProcessor(height, mask=mask, device="cuda", mask_image=mask_image)
        self.set_progress_bar_config(position=2, desc=f"Sample frames: {num_frames}")
=======
        self.image_processor = ImageProcessor(height, device="cuda", mask_image=mask_image)
        self.set_progress_bar_config(desc=f"Sample frames: {num_frames}")
>>>>>>> ede60a1e

        # 1. Default height and width to unet
        height = height or self.denoising_unet.config.sample_size * self.vae_scale_factor
        width = width or self.denoising_unet.config.sample_size * self.vae_scale_factor

        # 2. Check inputs
        self.check_inputs(height, width, callback_steps)

        # here `guidance_scale` is defined analog to the guidance weight `w` of equation (2)
        # of the Imagen paper: https://arxiv.org/pdf/2205.11487.pdf . `guidance_scale = 1`
        # corresponds to doing no classifier free guidance.
        do_classifier_free_guidance = guidance_scale > 1.0

        # 3. set timesteps
        self.scheduler.set_timesteps(num_inference_steps, device=device)
        timesteps = self.scheduler.timesteps

        # 4. Prepare extra step kwargs.
        extra_step_kwargs = self.prepare_extra_step_kwargs(generator, eta)
        # whisper_chunks 18min音频特征 27976帧 占用 1G内存
        duration = self.get_wav_duration(audio_path)
        MAX_DURATION = 7200
        if duration > MAX_DURATION:
            raise ValueError(f"audio time = {duration:.2f}s > 1 hour, out of limits")
        whisper_feature = self.audio_encoder.audio2feat(audio_path)
        whisper_chunks = self.audio_encoder.feature2chunks(feature_array=whisper_feature, fps=video_fps)
<<<<<<< HEAD
        
        # workspace dir
        temp_dir = "temp"
        os.makedirs(temp_dir, exist_ok=True)
        temp_video_index = 0
        temp_videos = []

        # 每批处理 x 音帧, 1500 frames = 1min
        AUDIO_FRAMES_BATCH = min(len(whisper_chunks), 1500)
        video_load_frames = min(len(whisper_chunks), 1500)
        video_frames = read_video(video_path, use_decord=False, max_frames=video_load_frames)
        video_frames = video_frames[::-1]
        video_frames, faces, boxes, affine_matrices = self.loop_video(whisper_chunks[0: AUDIO_FRAMES_BATCH], video_frames)
        
        for start_idx in tqdm.tqdm(range(0, len(whisper_chunks), AUDIO_FRAMES_BATCH), position=0, desc="Overall progress..."):
            
            end_idx = min(start_idx + AUDIO_FRAMES_BATCH, len(whisper_chunks))
            current_chunks = whisper_chunks[start_idx: end_idx]

            # For  video_frames: the TAIL of first chunks should be consist with the HEAD of the next chunks
            # Loop 0...499 499...0 0...499 499...0
            video_frames = video_frames[::-1][:len(current_chunks)]
            faces = torch.flip(faces, [0])[:len(current_chunks)]
            boxes = boxes[::-1][:len(current_chunks)]
            affine_matrices = affine_matrices[::-1][:len(current_chunks)]
            num_channels_latents = self.vae.config.latent_channels

            # Prepare latent variables
            all_latents = self.prepare_latents(
                batch_size,
                len(current_chunks),
                num_channels_latents,
=======

        audio_samples = read_audio(audio_path)
        video_frames = read_video(video_path, use_decord=False)

        video_frames, faces, boxes, affine_matrices = self.loop_video(whisper_chunks, video_frames)

        synced_video_frames = []

        num_channels_latents = self.vae.config.latent_channels

        # Prepare latent variables
        all_latents = self.prepare_latents(
            batch_size,
            len(whisper_chunks),
            num_channels_latents,
            height,
            width,
            weight_dtype,
            device,
            generator,
        )

        num_inferences = math.ceil(len(whisper_chunks) / num_frames)
        for i in tqdm.tqdm(range(num_inferences), desc="Doing inference..."):
            if self.denoising_unet.add_audio_layer:
                audio_embeds = torch.stack(whisper_chunks[i * num_frames : (i + 1) * num_frames])
                audio_embeds = audio_embeds.to(device, dtype=weight_dtype)
                if do_classifier_free_guidance:
                    null_audio_embeds = torch.zeros_like(audio_embeds)
                    audio_embeds = torch.cat([null_audio_embeds, audio_embeds])
            else:
                audio_embeds = None
            inference_faces = faces[i * num_frames : (i + 1) * num_frames]
            latents = all_latents[:, :, i * num_frames : (i + 1) * num_frames]
            ref_pixel_values, masked_pixel_values, masks = self.image_processor.prepare_masks_and_masked_images(
                inference_faces, affine_transform=False
            )

            # 7. Prepare mask latent variables
            mask_latents, masked_image_latents = self.prepare_mask_latents(
                masks,
                masked_pixel_values,
>>>>>>> ede60a1e
                height,
                width,
                weight_dtype,
                device,
                generator,
            )

            num_inferences = math.ceil(len(current_chunks) / num_frames)
            LOOP_COEFF = 4
            synced_video_frames = []
            cnt = 0
            for i in tqdm.tqdm(range(num_inferences), position=1, desc="Doing inference..."):
                if self.denoising_unet.add_audio_layer:
                    audio_embeds = torch.stack(current_chunks[i * num_frames : (i + 1) * num_frames])
                    audio_embeds = audio_embeds.to(device, dtype=weight_dtype)
                    if do_classifier_free_guidance:
<<<<<<< HEAD
                        null_audio_embeds = torch.zeros_like(audio_embeds)
                        audio_embeds = torch.cat([null_audio_embeds, audio_embeds])
                else:
                    audio_embeds = None
                inference_faces = faces[i * num_frames : (i + 1) * num_frames]
                latents = all_latents[:, :, i * num_frames : (i + 1) * num_frames]
                ref_pixel_values, masked_pixel_values, masks = self.image_processor.prepare_masks_and_masked_images(
                    inference_faces, affine_transform=False
                )

                # 7. Prepare mask latent variables
                mask_latents, masked_image_latents = self.prepare_mask_latents(
                    masks,
                    masked_pixel_values,
                    height,
                    width,
                    weight_dtype,
                    device,
                    generator,
                    do_classifier_free_guidance,
                )

                # 8. Prepare image latents
                ref_latents = self.prepare_image_latents(
                    ref_pixel_values,
                    device,
                    weight_dtype,
                    generator,
                    do_classifier_free_guidance,
                )

                # 9. Denoising loop
                num_warmup_steps = len(timesteps) - num_inference_steps * self.scheduler.order
                with self.progress_bar(total=num_inference_steps) as progress_bar:
                    for j, t in enumerate(timesteps):
                        # expand the latents if we are doing classifier free guidance
                        denoising_unet_input = torch.cat([latents] * 2) if do_classifier_free_guidance else latents

                        denoising_unet_input = self.scheduler.scale_model_input(denoising_unet_input, t)

                        # concat latents, mask, masked_image_latents in the channel dimension
                        denoising_unet_input = torch.cat(
                            [denoising_unet_input, mask_latents, masked_image_latents, ref_latents], dim=1
                        )

                        # predict the noise residual
                        noise_pred = self.denoising_unet(
                            denoising_unet_input, t, encoder_hidden_states=audio_embeds
                        ).sample

                        # perform guidance
                        if do_classifier_free_guidance:
                            noise_pred_uncond, noise_pred_audio = noise_pred.chunk(2)
                            noise_pred = noise_pred_uncond + guidance_scale * (noise_pred_audio - noise_pred_uncond)

                        # compute the previous noisy sample x_t -> x_t-1
                        latents = self.scheduler.step(noise_pred, t, latents, **extra_step_kwargs).prev_sample

                        # call the callback, if provided
                        if j == len(timesteps) - 1 or ((j + 1) > num_warmup_steps and (j + 1) % self.scheduler.order == 0):
                            progress_bar.update()
                            if callback is not None and j % callback_steps == 0:
                                callback(j, t, latents)

                # Recover the pixel values
                decoded_latents = self.decode_latents(latents)
                decoded_latents = self.paste_surrounding_pixels_back(
                    decoded_latents, ref_pixel_values, 1 - masks, device, weight_dtype
                )
                synced_video_frames.append(decoded_latents)
                
                # Synthesize video per LOOP_COEFF or at the end of process
                if (i + 1) % LOOP_COEFF == 0 or i == num_inferences - 1:
                    synced_video_frames = self.restore_video(torch.cat(synced_video_frames), video_frames, boxes, affine_matrices, num_frames*cnt*LOOP_COEFF, LOOP_COEFF)

                    if is_train:
                        self.denoising_unet.train()

                    temp_video_path =  os.path.abspath(os.path.join(temp_dir, f"temp_{temp_video_index}.mp4"))
                    temp_videos.append(temp_video_path)
                    write_video(temp_video_path, synced_video_frames, fps=25)
                    temp_video_index = temp_video_index + 1
                    synced_video_frames = []
                    cnt = cnt + 1

        if len(temp_videos) >= 1:
            concat_file = os.path.join(temp_dir, "concat_list.txt")
            with open(concat_file, "w") as f:
                for video in temp_videos:
                    f.write(f"file '{video}'\n")

            concat_video_out = os.path.join(temp_dir, 'temp_all.mp4')
            command = f"ffmpeg -y -f concat -safe 0 -i {concat_file} -c copy {concat_video_out}"
            subprocess.run(command, shell=True)
            print(f"Final video saved: {concat_video_out}")
        
        audio_samples = read_audio(audio_path)
        audio_samples_remain_length = int(len(whisper_chunks) / video_fps * audio_sample_rate) # len(video_frames)
        audio_samples = audio_samples[:audio_samples_remain_length].cpu().numpy()
        sf.write(os.path.join(temp_dir, "audio.wav"), audio_samples, audio_sample_rate)
        print('Start to synthesize video with audio')
        command = f"ffmpeg -y -nostdin -i {concat_video_out} -i {os.path.join(temp_dir, 'audio.wav')} -c:v libx264 -c:a aac -q:v 0 -q:a 0 {video_out_path}"
=======
                        noise_pred_uncond, noise_pred_audio = noise_pred.chunk(2)
                        noise_pred = noise_pred_uncond + guidance_scale * (noise_pred_audio - noise_pred_uncond)

                    # compute the previous noisy sample x_t -> x_t-1
                    latents = self.scheduler.step(noise_pred, t, latents, **extra_step_kwargs).prev_sample

                    # call the callback, if provided
                    if j == len(timesteps) - 1 or ((j + 1) > num_warmup_steps and (j + 1) % self.scheduler.order == 0):
                        progress_bar.update()
                        if callback is not None and j % callback_steps == 0:
                            callback(j, t, latents)

            # Recover the pixel values
            decoded_latents = self.decode_latents(latents)
            decoded_latents = self.paste_surrounding_pixels_back(
                decoded_latents, ref_pixel_values, 1 - masks, device, weight_dtype
            )
            synced_video_frames.append(decoded_latents)

        synced_video_frames = self.restore_video(torch.cat(synced_video_frames), video_frames, boxes, affine_matrices)

        audio_samples_remain_length = int(synced_video_frames.shape[0] / video_fps * audio_sample_rate)
        audio_samples = audio_samples[:audio_samples_remain_length].cpu().numpy()

        if is_train:
            self.denoising_unet.train()

        temp_dir = "temp"
        if os.path.exists(temp_dir):
            shutil.rmtree(temp_dir)
        os.makedirs(temp_dir, exist_ok=True)

        write_video(os.path.join(temp_dir, "video.mp4"), synced_video_frames, fps=25)

        sf.write(os.path.join(temp_dir, "audio.wav"), audio_samples, audio_sample_rate)

        command = f"ffmpeg -y -loglevel error -nostdin -i {os.path.join(temp_dir, 'video.mp4')} -i {os.path.join(temp_dir, 'audio.wav')} -c:v libx264 -crf 18 -c:a aac -q:v 0 -q:a 0 {video_out_path}"
>>>>>>> ede60a1e
        subprocess.run(command, shell=True)<|MERGE_RESOLUTION|>--- conflicted
+++ resolved
@@ -358,13 +358,8 @@
         batch_size = 1
         device = self._execution_device
         mask_image = load_fixed_mask(height, mask_image_path)
-<<<<<<< HEAD
-        self.image_processor = ImageProcessor(height, mask=mask, device="cuda", mask_image=mask_image)
+        self.image_processor = ImageProcessor(height, device="cuda", mask_image=mask_image)
         self.set_progress_bar_config(position=2, desc=f"Sample frames: {num_frames}")
-=======
-        self.image_processor = ImageProcessor(height, device="cuda", mask_image=mask_image)
-        self.set_progress_bar_config(desc=f"Sample frames: {num_frames}")
->>>>>>> ede60a1e
 
         # 1. Default height and width to unet
         height = height or self.denoising_unet.config.sample_size * self.vae_scale_factor
@@ -391,7 +386,6 @@
             raise ValueError(f"audio time = {duration:.2f}s > 1 hour, out of limits")
         whisper_feature = self.audio_encoder.audio2feat(audio_path)
         whisper_chunks = self.audio_encoder.feature2chunks(feature_array=whisper_feature, fps=video_fps)
-<<<<<<< HEAD
         
         # workspace dir
         temp_dir = "temp"
@@ -424,50 +418,6 @@
                 batch_size,
                 len(current_chunks),
                 num_channels_latents,
-=======
-
-        audio_samples = read_audio(audio_path)
-        video_frames = read_video(video_path, use_decord=False)
-
-        video_frames, faces, boxes, affine_matrices = self.loop_video(whisper_chunks, video_frames)
-
-        synced_video_frames = []
-
-        num_channels_latents = self.vae.config.latent_channels
-
-        # Prepare latent variables
-        all_latents = self.prepare_latents(
-            batch_size,
-            len(whisper_chunks),
-            num_channels_latents,
-            height,
-            width,
-            weight_dtype,
-            device,
-            generator,
-        )
-
-        num_inferences = math.ceil(len(whisper_chunks) / num_frames)
-        for i in tqdm.tqdm(range(num_inferences), desc="Doing inference..."):
-            if self.denoising_unet.add_audio_layer:
-                audio_embeds = torch.stack(whisper_chunks[i * num_frames : (i + 1) * num_frames])
-                audio_embeds = audio_embeds.to(device, dtype=weight_dtype)
-                if do_classifier_free_guidance:
-                    null_audio_embeds = torch.zeros_like(audio_embeds)
-                    audio_embeds = torch.cat([null_audio_embeds, audio_embeds])
-            else:
-                audio_embeds = None
-            inference_faces = faces[i * num_frames : (i + 1) * num_frames]
-            latents = all_latents[:, :, i * num_frames : (i + 1) * num_frames]
-            ref_pixel_values, masked_pixel_values, masks = self.image_processor.prepare_masks_and_masked_images(
-                inference_faces, affine_transform=False
-            )
-
-            # 7. Prepare mask latent variables
-            mask_latents, masked_image_latents = self.prepare_mask_latents(
-                masks,
-                masked_pixel_values,
->>>>>>> ede60a1e
                 height,
                 width,
                 weight_dtype,
@@ -484,7 +434,6 @@
                     audio_embeds = torch.stack(current_chunks[i * num_frames : (i + 1) * num_frames])
                     audio_embeds = audio_embeds.to(device, dtype=weight_dtype)
                     if do_classifier_free_guidance:
-<<<<<<< HEAD
                         null_audio_embeds = torch.zeros_like(audio_embeds)
                         audio_embeds = torch.cat([null_audio_embeds, audio_embeds])
                 else:
@@ -587,43 +536,4 @@
         sf.write(os.path.join(temp_dir, "audio.wav"), audio_samples, audio_sample_rate)
         print('Start to synthesize video with audio')
         command = f"ffmpeg -y -nostdin -i {concat_video_out} -i {os.path.join(temp_dir, 'audio.wav')} -c:v libx264 -c:a aac -q:v 0 -q:a 0 {video_out_path}"
-=======
-                        noise_pred_uncond, noise_pred_audio = noise_pred.chunk(2)
-                        noise_pred = noise_pred_uncond + guidance_scale * (noise_pred_audio - noise_pred_uncond)
-
-                    # compute the previous noisy sample x_t -> x_t-1
-                    latents = self.scheduler.step(noise_pred, t, latents, **extra_step_kwargs).prev_sample
-
-                    # call the callback, if provided
-                    if j == len(timesteps) - 1 or ((j + 1) > num_warmup_steps and (j + 1) % self.scheduler.order == 0):
-                        progress_bar.update()
-                        if callback is not None and j % callback_steps == 0:
-                            callback(j, t, latents)
-
-            # Recover the pixel values
-            decoded_latents = self.decode_latents(latents)
-            decoded_latents = self.paste_surrounding_pixels_back(
-                decoded_latents, ref_pixel_values, 1 - masks, device, weight_dtype
-            )
-            synced_video_frames.append(decoded_latents)
-
-        synced_video_frames = self.restore_video(torch.cat(synced_video_frames), video_frames, boxes, affine_matrices)
-
-        audio_samples_remain_length = int(synced_video_frames.shape[0] / video_fps * audio_sample_rate)
-        audio_samples = audio_samples[:audio_samples_remain_length].cpu().numpy()
-
-        if is_train:
-            self.denoising_unet.train()
-
-        temp_dir = "temp"
-        if os.path.exists(temp_dir):
-            shutil.rmtree(temp_dir)
-        os.makedirs(temp_dir, exist_ok=True)
-
-        write_video(os.path.join(temp_dir, "video.mp4"), synced_video_frames, fps=25)
-
-        sf.write(os.path.join(temp_dir, "audio.wav"), audio_samples, audio_sample_rate)
-
-        command = f"ffmpeg -y -loglevel error -nostdin -i {os.path.join(temp_dir, 'video.mp4')} -i {os.path.join(temp_dir, 'audio.wav')} -c:v libx264 -crf 18 -c:a aac -q:v 0 -q:a 0 {video_out_path}"
->>>>>>> ede60a1e
         subprocess.run(command, shell=True)