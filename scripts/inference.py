--- conflicted
+++ resolved
@@ -29,6 +29,7 @@
 from accelerate.utils import set_seed
 from latentsync.whisper.audio2feature import Audio2Feature
 from DeepCache import DeepCacheSDHelper
+
 
 def main(config, args):
     if not os.path.exists(args.video_path):
@@ -119,12 +120,8 @@
     parser.add_argument("--audio_path", type=str, default='./data/intro_6s.wav')
     parser.add_argument("--video_out_path", type=str, default='')
     parser.add_argument("--inference_steps", type=int, default=20)
-<<<<<<< HEAD
-    parser.add_argument("--guidance_scale", type=float, default=1.5)
-=======
     parser.add_argument("--guidance_scale", type=float, default=1.0)
     parser.add_argument("--temp_dir", type=str, default="temp")
->>>>>>> d7eeb714
     parser.add_argument("--seed", type=int, default=1247)
     parser.add_argument("--enable_deepcache", action="store_true")
     args = parser.parse_args()
