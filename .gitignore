# PyCharm files
.idea/

# macOS dir files
.DS_Store

# VS Code configuration dir
.vscode/

# Jupyter Notebook cache files
.ipynb_checkpoints/
*.ipynb

# Python cache files
__pycache__/

# folders
wandb/
*debug*
/debug
/output
/validation
/test
/models/
/venv/
/detect_results/
/temp*
trt_engines/

# checkpoint files
*.safetensors
*.ckpt
*.pt

# data files
*.mp4
*.avi
*.wav
*.png
*.jpg
*.jpeg
*.csv
<<<<<<< HEAD
*.zip
*.whl
=======
*.pdf
>>>>>>> 6c8ae86a

# log files
*.log

!/latentsync/utils/mask*.png
/checkpoints/
!/assets/*
!/docs/*
!/internal/*.png
.cog/<|MERGE_RESOLUTION|>--- conflicted
+++ resolved
@@ -40,12 +40,7 @@
 *.jpg
 *.jpeg
 *.csv
-<<<<<<< HEAD
-*.zip
-*.whl
-=======
 *.pdf
->>>>>>> 6c8ae86a
 
 # log files
 *.log
